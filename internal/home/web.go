--- conflicted
+++ resolved
@@ -313,15 +313,11 @@
 
 		// TODO(a.garipov):  Remove other logs like this in other code.
 		logMw := httputil.NewLogMiddleware(logger, slog.LevelDebug)
-		hdlr := logMw.Wrap(withMiddlewares(Context.mux, limitRequestBody))
+		hdlr := logMw.Wrap(withMiddlewares(globalContext.mux, limitRequestBody))
 
 		web.httpsServer.server = &http.Server{
 			Addr:    addr,
-<<<<<<< HEAD
 			Handler: hdlr,
-=======
-			Handler: withMiddlewares(globalContext.mux, limitRequestBody),
->>>>>>> 782a1a98
 			TLSConfig: &tls.Config{
 				Certificates: []tls.Certificate{web.httpsServer.cert},
 				RootCAs:      globalContext.tlsRoots,
