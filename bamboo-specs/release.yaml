--- conflicted
+++ resolved
@@ -7,13 +7,8 @@
 # Make sure to sync any changes with the branch overrides below.
 'variables':
     'channel': 'edge'
-<<<<<<< HEAD
     'dockerFrontend': 'adguard/home-js-builder:2.1-bullseye'
-    'dockerGo': 'adguard/go-builder:1.23.5--1'
-=======
-    'dockerFrontend': 'adguard/home-js-builder:2.0'
     'dockerGo': 'adguard/go-builder:1.23.6--1'
->>>>>>> b92a3cfb
 
 'stages':
   - 'Build frontend':
@@ -282,13 +277,8 @@
         # need to build a few of these.
         'variables':
             'channel': 'beta'
-<<<<<<< HEAD
             'dockerFrontend': 'adguard/home-js-builder:2.1-bullseye'
-            'dockerGo': 'adguard/go-builder:1.23.5--1'
-=======
-            'dockerFrontend': 'adguard/home-js-builder:2.0'
             'dockerGo': 'adguard/go-builder:1.23.6--1'
->>>>>>> b92a3cfb
     # release-vX.Y.Z branches are the branches from which the actual final
     # release is built.
   - '^release-v[0-9]+\.[0-9]+\.[0-9]+':
@@ -303,10 +293,5 @@
         # are the ones that actually get released.
         'variables':
             'channel': 'release'
-<<<<<<< HEAD
             'dockerFrontend': 'adguard/home-js-builder:2.1-bullseye'
-            'dockerGo': 'adguard/go-builder:1.23.5--1'
-=======
-            'dockerFrontend': 'adguard/home-js-builder:2.0'
-            'dockerGo': 'adguard/go-builder:1.23.6--1'
->>>>>>> b92a3cfb
+            'dockerGo': 'adguard/go-builder:1.23.6--1'