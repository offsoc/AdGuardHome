--- conflicted
+++ resolved
@@ -1,13 +1,8 @@
 'name': 'build'
 
 'env':
-<<<<<<< HEAD
-  'GO_VERSION': '1.23.5'
+  'GO_VERSION': '1.23.6'
   'NODE_VERSION': '18'
-=======
-  'GO_VERSION': '1.23.6'
-  'NODE_VERSION': '16'
->>>>>>> b92a3cfb
 
 'on':
   'push':
